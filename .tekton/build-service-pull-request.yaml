--- conflicted
+++ resolved
@@ -175,11 +175,7 @@
         - name: name
           value: sealights-go-oci-ta
         - name: bundle
-<<<<<<< HEAD
           value: quay.io/flacatus/go-oci-ta@sha256:9a6375dc2f2db473752329442b34d1d6d8df847ec53a6b85447f7d92babf31fb
-=======
-          value: quay.io/konflux-ci/tekton-catalog/task-sealights-go-oci-ta:0.1@sha256:7c8fdf2873aee7b02feaa42f4868be55878d2d06dc3a93b1ceb77d1c6fa3fc22
->>>>>>> 8549f472
         - name: kind
           value: task
         resolver: bundles
