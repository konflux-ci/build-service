--- conflicted
+++ resolved
@@ -146,17 +146,11 @@
 
 func TestGeneratePipelineRun(t *testing.T) {
 	tests := []struct {
-<<<<<<< HEAD
-		name          string
-		onPull        bool
-		devfileString string
-		want          string
-=======
 		name      string
 		onPull    bool
+    devfileString string
 		gitSource *appstudiov1alpha1.GitSource
 		want      string
->>>>>>> 16c1c47d
 	}{
 		{
 			name:   "pull-request-test",
